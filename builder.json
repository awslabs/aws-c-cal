--- conflicted
+++ resolved
@@ -5,10 +5,6 @@
     ],
     "downstream": [
     ],
-<<<<<<< HEAD
-    "cmake_args": [
-    ]
-=======
     "targets": {
         "linux": {
             "imports": [
@@ -21,5 +17,4 @@
             ]
         }
     }   
->>>>>>> 3215b8f6
 }